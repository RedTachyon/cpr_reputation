#!/usr/bin/env python3

import ray
from ray.rllib.agents import ppo
from ray.tune.logger import UnifiedLogger
from ray.tune.registry import register_env

from cpr_reputation.environments import HarvestEnv
from cpr_reputation.utils import get_config, ArgParser

args = ArgParser()

env_config, ray_config, run_config = get_config(args.ini)

if __name__ == "__main__":

    ray.init()
    register_env("CPRHarvestEnv-v0", lambda config: HarvestEnv(config, **env_config))

    trainer = ppo.PPOTrainer(
        env="CPRHarvestEnv-v0",
        logger_creator=lambda cfg: UnifiedLogger(cfg, f"log/{args.ini}"),
        config=ray_config,
    )

    if args.checkpoint is not None:
        checkpoint = args.checkpoint
        checkpoint_dir = (
            f"ckpnts/{args.ini}/checkpoint_{checkpoint}/checkpoint-{checkpoint}"
        )
        print(f"Pulling checkpoint from {checkpoint_dir}")
        trainer.restore(checkpoint_dir)
    else:
        print("Not pulling from a checkpoint")
        checkpoint = 1

<<<<<<< HEAD
    for iteration in range(checkpoint, 1000):
=======
    for iteration in range(checkpoint, run_config["num_iterations"]):
>>>>>>> 17ff88ce
        result_dict = trainer.train()

        if run_config["verbose"]:
            print(iteration, result_dict)
        if iteration % 10 == 0:
            trainer.save(f"ckpnts/{args.ini}")<|MERGE_RESOLUTION|>--- conflicted
+++ resolved
@@ -34,11 +34,7 @@
         print("Not pulling from a checkpoint")
         checkpoint = 1
 
-<<<<<<< HEAD
-    for iteration in range(checkpoint, 1000):
-=======
     for iteration in range(checkpoint, run_config["num_iterations"]):
->>>>>>> 17ff88ce
         result_dict = trainer.train()
 
         if run_config["verbose"]:
