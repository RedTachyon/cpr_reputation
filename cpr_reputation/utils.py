import os
from typing import Any, Dict, List, Optional, Tuple, Sequence
from configparser import ConfigParser
from pathlib import Path
from copy import deepcopy
from itertools import product

from ray.rllib import RolloutWorker, BaseEnv, Policy
from ray.rllib.agents.callbacks import DefaultCallbacks
from ray.rllib.evaluation import MultiAgentEpisode
from ray.rllib.utils.typing import PolicyID
from typarse import BaseParser
import numpy as np
from gym.spaces import Discrete, Box


RAY_RESULTS = "//home/quinn/ray_results"

GO_FORWARD = 0
GO_BACKWARD = 1
GO_LEFT = 2
GO_RIGHT = 3
ROT_LEFT = 4
ROT_RIGHT = 5
SHOOT = 6
NOOP = 7


def sigmoid(x: float) -> float:
    return 1 / (1 + np.exp(-x))


# average pairwise distance, weighted to [0, 1]
def gini(x: List[float]):
    x = np.array(x)
    if len(x) == 0 or x.mean() == 0:
        return 0.0
    return abs(np.subtract.outer(x, x)).mean() / (2 * x.mean())


def gini_coef(d: Dict[str, float]) -> float:
    return gini(list(d.values()))


# fraction of agent-timesteps with nonzero reward
def sustainability_metric_deepmind(rewards: List[Dict[str, float]]):
    total_rewards = [list(r.values()) for r in rewards]
    zero_rewards = sum([rewards.count(0) for rewards in total_rewards])
    return (len(total_rewards) - zero_rewards) / len(total_rewards)


def sustainability_metric(method: str):
    if method == "deepmind":
        return sustainability_metric_deepmind
    raise ValueError(f"bad sustainability metric: {method}")


def all_dirs_under(path: str):
    """Iterates through all dirs that are under the given path."""
    for cur_path, dirnames, filenames in os.walk(path):
        for dir_ in dirnames:
            yield os.path.join(cur_path, dir_)


def latest_dir(path: str) -> str:
    return max(all_dirs_under(path), key=os.path.getmtime)


def walk_to_checkpoint(to_restore_path: str, prefix: str = "train_fn"):
    """Return None if checkpoint isn't there."""
    for cur_path, dirnames, _ in os.walk(to_restore_path):
        for dir_ in dirnames:
            if dir_.startswith(prefix):
                for cur_path_, dirnames_, _ in os.walk(os.path.join(cur_path, dir_)):
                    for dir__ in dirnames_:
                        if dir__.startswith("checkpoint_"):
                            return os.path.join(cur_path_, dir__)


def retrieve_checkpoint1(
    base_path: str = RAY_RESULTS, prefix: str = "train_fn:"
) -> Optional[str]:
    return walk_to_checkpoint(latest_dir(base_path), prefix)


def retrieve_checkpoint(
    path: str = "//home/quinn/ray_results", prefix: str = "train_fn"
) -> Optional[str]:
    """Returns a latest checkpoint unless there are none, then it returns None."""

    def all_dirs_under(path):
        """Iterates through all files that are under the given path."""
        for cur_path, dirnames, filenames in os.walk(path):
            for dir_ in dirnames:
                yield os.path.join(cur_path, dir_)

    def retrieve_checkpoints(paths: List[str]) -> List[str]:
        checkpoints = list()
        for path in paths:
            for cur_path, dirnames, _ in os.walk(path):
                for dirname in dirnames:
                    if dirname.startswith("checkpoint_"):
                        checkpoints.append(os.path.join(cur_path, dirname))
        return checkpoints

    sorted_checkpoints = retrieve_checkpoints(
        sorted(
            filter(lambda x: x.startswith(path + "/train_fn"), all_dirs_under(path)),
            key=os.path.getmtime,
        )
    )[::-1]

    for checkpoint in sorted_checkpoints:
        if checkpoint is not None:
            return checkpoint
    return None


def get_config(
    ini: str, BASE_PATH: str = "configs"
) -> Tuple[Dict[str, Any], Dict[str, Any], Dict[str, Any]]:
    """
    Assumptions:
    - conv_filters is always the same and is a function of env_config
    """
    base = Path(BASE_PATH)
    if ini[-4:] != ".ini":
        ini += ".ini"
    ini_file = base / ini
    ini_parser = ConfigParser()
    ini_parser.read(ini_file)

    env_config = {
        "num_agents": ini_parser.getint("EnvConfig", "num_agents"),
        "size": (
            ini_parser.getint("EnvConfig", "size_i"),
            ini_parser.getint("EnvConfig", "size_j"),
        ),
        "sight_width": ini_parser.getint("EnvConfig", "sight_width"),
        "sight_dist": ini_parser.getint("EnvConfig", "sight_dist"),
        "num_crosses": ini_parser.getint("EnvConfig", "num_crosses"),
        "apple_values_method": ini_parser.get("EnvConfig", "apple_values_method"),
        "tagging_values_method": ini_parser.get("EnvConfig", "tagging_values_method"),
        "sustainability_metric": ini_parser.get("EnvConfig", "sustainability_metric"),
    }

    ray_config = {
        "framework": ini_parser.get("RayConfig", "framework"),
        "train_batch_size": ini_parser.getint("RayConfig", "train_batch_size"),
        "sgd_minibatch_size": ini_parser.getint("RayConfig", "sgd_minibatch_size"),
        "num_sgd_iter": ini_parser.getint("RayConfig", "num_sgd_iter"),
        "callbacks": eval(ini_parser.get("RayConfig", "callbacks")),  # class name
    }

    run_config = {
        "heterogeneous": ini_parser.getboolean("RunConfig", "heterogeneous"),
        "num_iterations": ini_parser.getint("RunConfig", "num_iterations"),
        "verbose": ini_parser.getboolean("RunConfig", "verbose"),
    }

    walker_policy = (
        None,
        Box(
            ini_parser.getfloat("RayConfig", "obs_lower_bound"),
            ini_parser.getfloat("RayConfig", "obs_upper_bound"),
            (env_config["sight_dist"], 2 * env_config["sight_width"] + 1, 4),
            np.float32,
        ),  # obs
        Discrete(8),  # action
        dict(),
    )
    if run_config["heterogeneous"]:
        multiagent = {
            "policies": {
                f"Agent{k}": deepcopy(walker_policy)
                for k in range(env_config["num_agents"])
            },
            "policy_mapping_fn": lambda agent_id: agent_id,
        }
    else:
        multiagent = {
            "policies": {"walker": walker_policy},
            "policy_mapping_fn": lambda agent_id: "walker",
        }

    ray_config["multiagent"] = multiagent
    ray_config["model"] = {
        "dim": 3,
        "conv_filters": [
            [16, [4, 4], 1],
            [32, [env_config["sight_dist"], 2 * env_config["sight_width"] + 1], 1],
        ],
    }

    return env_config, ray_config, run_config


def gini(rewards: Sequence[float]) -> float:
    """https://en.wikipedia.org/wiki/Gini_coefficient#Calculation"""
    return 1 - sum(sum(abs(ri - rk) for ri, rk in product(rewards, rewards))) / 2 / len(rewards) / sum(rewards)


class CPRCallbacks(DefaultCallbacks):
    def __init__(self):
        super().__init__()

    def on_episode_start(
        self,
        *,
        worker: "RolloutWorker",
        base_env: BaseEnv,
        policies: Dict[PolicyID, Policy],
        episode: MultiAgentEpisode,
        env_index: Optional[int] = None,
        **kwargs,
    ) -> None:
<<<<<<< HEAD
        episode.custom_metrics["num_shots"] = 0
        episode.custom_metrics["gini"] = 0
=======
        episode.user_data["rewards"] = []
        episode.user_data["rewards_gini"] = []
        episode.user_data["reputations"] = []
        episode.user_data["reputations_gini"] = []
        episode.user_data["num_shots"] = []
        episode.user_data["sustainability"] = []
>>>>>>> 17ff88ce

    def on_episode_step(
        self,
        *,
        worker: "RolloutWorker",
        base_env: BaseEnv,
        episode: MultiAgentEpisode,
        env_index: Optional[int] = None,
        **kwargs,
    ) -> None:
        num_shots = {}
        rewards = {}
        for agent_id, _ in base_env.get_unwrapped()[0].game.agents.items():
            num_shots[agent_id] = episode.last_action_for(agent_id) == SHOOT
            rewards[agent_id] = episode.prev_reward_for(agent_id)
        reputations = base_env.get_unwrapped()[0].game.reputation
        episode.user_data["rewards"].append(rewards)
        episode.user_data["rewards_gini"].append(gini_coef(rewards))
        episode.user_data["reputations"].append(reputations)
        episode.user_data["reputations_gini"].append(gini_coef(reputations))
        episode.user_data["num_shots"].append(num_shots)
        sus_metric = sustainability_metric(
            base_env.get_unwrapped()[0].game.sustainability_metric
        )
        episode.user_data["sustainability"].append(
            sus_metric(episode.user_data["rewards"])
        )

    def on_episode_end(
        self,
        *,
        worker: "RolloutWorker",
        base_env: BaseEnv,
        policies: Dict[PolicyID, Policy],
        episode: MultiAgentEpisode,
        env_index: Optional[int] = None,
        **kwargs,
    ) -> None:
<<<<<<< HEAD
        episode.custom_metrics["gini"] = gini(episode.agent_rewards.values())
        print(
            " - ".join((
                f"{episode.custom_metrics['num_shots']} shots",
                f"{episode.custom_metrics['gini']} gini",
            ))
        )
=======
        # custom metrics get saved to the logfile
        episode.custom_metrics["rewards"] = (
            sum(
                [
                    sum(list(rewards.values()))
                    for rewards in episode.user_data["rewards"]
                ]
            )
            / episode.length
        )
        episode.custom_metrics["rewards_gini"] = episode.user_data["rewards_gini"][-1]
        episode.custom_metrics["reputations"] = (
            sum(
                [
                    sum(list(reputations.values()))
                    for reputations in episode.user_data["reputations"]
                ]
            )
            / episode.length
        )
        episode.custom_metrics["reputations_gini"] = episode.user_data[
            "reputations_gini"
        ][-1]
        episode.custom_metrics["num_shots"] = (
            sum(
                [
                    sum(list(num_shots.values()))
                    for num_shots in episode.user_data["num_shots"]
                ]
            )
            / episode.length
        )
        episode.custom_metrics["sustainability"] = episode.user_data["sustainability"][
            -1
        ]
>>>>>>> 17ff88ce


class ArgParser(BaseParser):
    checkpoint: Optional[int]  # TODO add to config ini file?
    ini: Optional[str] = "default_small"
    # wandb_token: Optional[str]  # TODO: add this somehow at some point?

    _abbrev = {
        "checkpoint": "c",
        "ini": "i"
        # "wandb_token": "w",
    }

    _help = {
        "checkpoint": "From which checkpoint the training should be possibly resumed",
        "ini": "Name of the .ini file you want to config env and ray with."
        # "wandb_token": "Path to the wandb token for wandb integration"
    }<|MERGE_RESOLUTION|>--- conflicted
+++ resolved
@@ -214,17 +214,12 @@
         env_index: Optional[int] = None,
         **kwargs,
     ) -> None:
-<<<<<<< HEAD
-        episode.custom_metrics["num_shots"] = 0
-        episode.custom_metrics["gini"] = 0
-=======
         episode.user_data["rewards"] = []
         episode.user_data["rewards_gini"] = []
         episode.user_data["reputations"] = []
         episode.user_data["reputations_gini"] = []
         episode.user_data["num_shots"] = []
         episode.user_data["sustainability"] = []
->>>>>>> 17ff88ce
 
     def on_episode_step(
         self,
@@ -263,15 +258,6 @@
         env_index: Optional[int] = None,
         **kwargs,
     ) -> None:
-<<<<<<< HEAD
-        episode.custom_metrics["gini"] = gini(episode.agent_rewards.values())
-        print(
-            " - ".join((
-                f"{episode.custom_metrics['num_shots']} shots",
-                f"{episode.custom_metrics['gini']} gini",
-            ))
-        )
-=======
         # custom metrics get saved to the logfile
         episode.custom_metrics["rewards"] = (
             sum(
@@ -307,7 +293,6 @@
         episode.custom_metrics["sustainability"] = episode.user_data["sustainability"][
             -1
         ]
->>>>>>> 17ff88ce
 
 
 class ArgParser(BaseParser):
