import numpy as np
<<<<<<< HEAD
from numpy.random import permutation
=======
import random
from typing import Dict

from cpr_reputation.board import HarvestGame, SHOOT, regenerate_apples
from gym.spaces import Box, Discrete
>>>>>>> 5e6ce42b
from ray.rllib.env import MultiAgentEnv as RayMultiAgentEnv


class HarvestEnv(RayMultiAgentEnv):
    def __init__(self, config: Dict[str, str], **kwargs):
        super().__init__()
        self.config = config
        self.time = 0
        self.game = HarvestGame(**kwargs)
        self.original_board = np.copy(self.game.board)

        self.observation_space = Box(
            0, 1, (self.game.sight_dist * (self.game.sight_width * 2 + 1),)
        )
        self.action_space = Discrete(8)

    def reset(self, *args, **kwargs) -> Dict[str, np.ndarray]:
        self.game.reset()
        self.original_board = np.copy(self.game.board)
        self.time = 0
        return {
            agent_id: self.game.get_agent_obs(agent_id)
            for agent_id, _ in self.game.agents.items()
        }

    def step(self, actions: Dict[str, int]):
        rewards = {agent_id: 0.0 for agent_id in self.game.agents}
<<<<<<< HEAD
        actions = list(actions.items())
        actions = permutation(actions)
        actions = list((pair[0], int(pair[1])) for pair in actions)
        for (agent_id, action) in actions:
=======
        action_pairs = list(actions.items())
        random.shuffle(action_pairs)
        for (agent_id, action) in action_pairs:
>>>>>>> 5e6ce42b
            reward = self.game.process_action(agent_id, action)
            rewards[agent_id] += reward

        obs = {
            agent_id: self.game.get_agent_obs(agent_id)
            for agent_id, _ in self.game.agents.items()
        }

        done = {agent_id: self.time > 1000 for agent_id, _ in
                self.game.agents.items()}
        # done["__all__"] = self.time > 1000  # Required for rllib (I think)

        num_shots = sum(1 for key, action in actions.items() if action == SHOOT)
        info = {"m_shots": num_shots}
        self.game.board = regenerate_apples(self.game.board)
        self.game.board = self.game.board * self.original_board

        self.time += 1

        return obs, rewards, done, info

    def render(self, *args, **kwargs):
        return self.game.render(*args, **kwargs)<|MERGE_RESOLUTION|>--- conflicted
+++ resolved
@@ -1,13 +1,9 @@
 import numpy as np
-<<<<<<< HEAD
-from numpy.random import permutation
-=======
 import random
 from typing import Dict
 
 from cpr_reputation.board import HarvestGame, SHOOT, regenerate_apples
 from gym.spaces import Box, Discrete
->>>>>>> 5e6ce42b
 from ray.rllib.env import MultiAgentEnv as RayMultiAgentEnv
 
 
@@ -35,16 +31,10 @@
 
     def step(self, actions: Dict[str, int]):
         rewards = {agent_id: 0.0 for agent_id in self.game.agents}
-<<<<<<< HEAD
-        actions = list(actions.items())
-        actions = permutation(actions)
-        actions = list((pair[0], int(pair[1])) for pair in actions)
-        for (agent_id, action) in actions:
-=======
+
         action_pairs = list(actions.items())
         random.shuffle(action_pairs)
         for (agent_id, action) in action_pairs:
->>>>>>> 5e6ce42b
             reward = self.game.process_action(agent_id, action)
             rewards[agent_id] += reward
 
@@ -53,12 +43,15 @@
             for agent_id, _ in self.game.agents.items()
         }
 
-        done = {agent_id: self.time > 1000 for agent_id, _ in
+        isdone = self.time > 1000 or self.game.board.sum() == 0
+        done = {agent_id: isdone for agent_id, _ in
                 self.game.agents.items()}
-        # done["__all__"] = self.time > 1000  # Required for rllib (I think)
+        done["__all__"] = isdone  # Required for rllib (I think)
 
         num_shots = sum(1 for key, action in actions.items() if action == SHOOT)
-        info = {"m_shots": num_shots}
+
+        #info = {"m_shots": num_shots}
+        info = dict()
         self.game.board = regenerate_apples(self.game.board)
         self.game.board = self.game.board * self.original_board
 
