--- conflicted
+++ resolved
@@ -33,7 +33,12 @@
             reward = self.game.process_action(agent_id, action)
             rewards[agent_id] += reward
 
-<<<<<<< HEAD
+        # update environment
+        self.game.board = regenerate_apples(self.game.board)
+        self.game.board = self.game.board * self.original_board
+        self.time += 1
+
+        # get observations, done, info
         obs = {
             agent_id: self.game.get_agent_obs(agent_id)
             for agent_id, _ in self.game.agents.items()
@@ -48,20 +53,8 @@
 
         #info = {"m_shots": num_shots}
         info = dict()
-=======
-        # update environment
->>>>>>> dc6e28ef
-        self.game.board = regenerate_apples(self.game.board)
-        self.game.board = self.game.board * self.original_board
+
         self.time += 1
-
-        # get observations, done, info
-        obs = {
-            agent_id: self.game.get_agent_obs(agent_id)
-            for agent_id, _ in self.game.agents.items()
-        }
-        done = {}
-        done["__all__"] = self.time > 1000 or self.game.board.sum() == 0
         info = {}
 
         return obs, rewards, done, info